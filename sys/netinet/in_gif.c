/*-
 * Copyright (C) 1995, 1996, 1997, and 1998 WIDE Project.
 * All rights reserved.
 *
 * Redistribution and use in source and binary forms, with or without
 * modification, are permitted provided that the following conditions
 * are met:
 * 1. Redistributions of source code must retain the above copyright
 *    notice, this list of conditions and the following disclaimer.
 * 2. Redistributions in binary form must reproduce the above copyright
 *    notice, this list of conditions and the following disclaimer in the
 *    documentation and/or other materials provided with the distribution.
 * 3. Neither the name of the project nor the names of its contributors
 *    may be used to endorse or promote products derived from this software
 *    without specific prior written permission.
 *
 * THIS SOFTWARE IS PROVIDED BY THE PROJECT AND CONTRIBUTORS ``AS IS'' AND
 * ANY EXPRESS OR IMPLIED WARRANTIES, INCLUDING, BUT NOT LIMITED TO, THE
 * IMPLIED WARRANTIES OF MERCHANTABILITY AND FITNESS FOR A PARTICULAR PURPOSE
 * ARE DISCLAIMED.  IN NO EVENT SHALL THE PROJECT OR CONTRIBUTORS BE LIABLE
 * FOR ANY DIRECT, INDIRECT, INCIDENTAL, SPECIAL, EXEMPLARY, OR CONSEQUENTIAL
 * DAMAGES (INCLUDING, BUT NOT LIMITED TO, PROCUREMENT OF SUBSTITUTE GOODS
 * OR SERVICES; LOSS OF USE, DATA, OR PROFITS; OR BUSINESS INTERRUPTION)
 * HOWEVER CAUSED AND ON ANY THEORY OF LIABILITY, WHETHER IN CONTRACT, STRICT
 * LIABILITY, OR TORT (INCLUDING NEGLIGENCE OR OTHERWISE) ARISING IN ANY WAY
 * OUT OF THE USE OF THIS SOFTWARE, EVEN IF ADVISED OF THE POSSIBILITY OF
 * SUCH DAMAGE.
 *
 *	$KAME: in_gif.c,v 1.54 2001/05/14 14:02:16 itojun Exp $
 */

#include <sys/cdefs.h>
__FBSDID("$FreeBSD$");

#include "opt_inet.h"
#include "opt_inet6.h"

#include <sys/param.h>
#include <sys/lock.h>
#include <sys/rmlock.h>
#include <sys/systm.h>
#include <sys/socket.h>
#include <sys/sockio.h>
#include <sys/mbuf.h>
#include <sys/errno.h>
#include <sys/kernel.h>
#include <sys/sysctl.h>
#include <sys/protosw.h>
#include <sys/malloc.h>

#include <net/if.h>
#include <net/if_var.h>
#include <net/route.h>
#include <net/route_internal.h>
#include <net/vnet.h>

#include <netinet/in.h>
#include <netinet/in_systm.h>
#include <netinet/ip.h>
#include <netinet/ip_var.h>
#include <netinet/in_gif.h>
#include <netinet/in_var.h>
#include <netinet/ip_encap.h>
#include <netinet/ip_ecn.h>

#ifdef INET6
#include <netinet/ip6.h>
#endif

#include <net/if_gif.h>

static int gif_validate4(const struct ip *, struct gif_softc *,
	struct ifnet *);

extern  struct domain inetdomain;
struct protosw in_gif_protosw = {
	.pr_type =		SOCK_RAW,
	.pr_domain =		&inetdomain,
	.pr_protocol =		0/* IPPROTO_IPV[46] */,
	.pr_flags =		PR_ATOMIC|PR_ADDR,
	.pr_input =		in_gif_input,
	.pr_output =		rip_output,
	.pr_ctloutput =		rip_ctloutput,
	.pr_usrreqs =		&rip_usrreqs
};

VNET_DEFINE(int, ip_gif_ttl) = GIF_TTL;
#define	V_ip_gif_ttl		VNET(ip_gif_ttl)
SYSCTL_VNET_INT(_net_inet_ip, IPCTL_GIF_TTL, gifttl, CTLFLAG_RW,
	&VNET_NAME(ip_gif_ttl), 0, "");

int
in_gif_output(struct ifnet *ifp, struct mbuf *m, int proto, uint8_t ecn)
{
	GIF_RLOCK_TRACKER;
	struct gif_softc *sc = ifp->if_softc;
	struct ip *ip;
	int len;

	/* prepend new IP header */
	len = sizeof(struct ip);
#ifndef __NO_STRICT_ALIGNMENT
	if (proto == IPPROTO_ETHERIP)
		len += ETHERIP_ALIGN;
#endif
	M_PREPEND(m, len, M_NOWAIT);
	if (m == NULL)
		return (ENOBUFS);
#ifndef __NO_STRICT_ALIGNMENT
	if (proto == IPPROTO_ETHERIP) {
		len = mtod(m, vm_offset_t) & 3;
		KASSERT(len == 0 || len == ETHERIP_ALIGN,
		    ("in_gif_output: unexpected misalignment"));
		m->m_data += len;
		m->m_len -= ETHERIP_ALIGN;
	}
#endif
	ip = mtod(m, struct ip *);
	GIF_RLOCK(sc);
	if (sc->gif_family != AF_INET) {
		m_freem(m);
		GIF_RUNLOCK(sc);
		return (ENETDOWN);
	}
	bcopy(sc->gif_iphdr, ip, sizeof(struct ip));
	GIF_RUNLOCK(sc);

<<<<<<< HEAD
	m->m_flags &= ~(M_BCAST|M_MCAST);
	error = ip_output(m, NULL, NULL, 0, NULL, NULL);

	if (!(GIF2IFP(sc)->if_flags & IFF_LINK0) &&
	    sc->gif_ro.ro_rt != NULL) {
		RTFREE(sc->gif_ro.ro_rt);
		sc->gif_ro.ro_rt = NULL;
	}
=======
	ip->ip_p = proto;
	/* version will be set in ip_output() */
	ip->ip_ttl = V_ip_gif_ttl;
	ip->ip_len = htons(m->m_pkthdr.len);
	ip->ip_tos = ecn;
>>>>>>> 745ca085

	return (ip_output(m, NULL, NULL, 0, NULL, NULL));
}

int
in_gif_input(struct mbuf **mp, int *offp, int proto)
{
	struct mbuf *m = *mp;
	struct gif_softc *sc;
	struct ifnet *gifp;
	struct ip *ip;
	uint8_t ecn;

	sc = encap_getarg(m);
	if (sc == NULL) {
		m_freem(m);
		KMOD_IPSTAT_INC(ips_nogif);
		return (IPPROTO_DONE);
	}
	gifp = GIF2IFP(sc);
	if ((gifp->if_flags & IFF_UP) != 0) {
		ip = mtod(m, struct ip *);
		ecn = ip->ip_tos;
		m_adj(m, *offp);
		gif_input(m, gifp, proto, ecn);
	} else {
		m_freem(m);
		KMOD_IPSTAT_INC(ips_nogif);
	}
	return (IPPROTO_DONE);
}

/*
 * validate outer address.
 */
static int
gif_validate4(const struct ip *ip, struct gif_softc *sc, struct ifnet *ifp)
{

	GIF_RLOCK_ASSERT(sc);

	/* check for address match */
	if (sc->gif_iphdr->ip_src.s_addr != ip->ip_dst.s_addr ||
	    sc->gif_iphdr->ip_dst.s_addr != ip->ip_src.s_addr)
		return (0);

	/* martian filters on outer source - NOT done in ip_input! */
	if (IN_MULTICAST(ntohl(ip->ip_src.s_addr)))
		return (0);
	switch ((ntohl(ip->ip_src.s_addr) & 0xff000000) >> 24) {
	case 0:
	case 127:
	case 255:
		return (0);
	}

	/* ingress filters on outer source */
	if ((GIF2IFP(sc)->if_flags & IFF_LINK2) == 0 && ifp) {
		struct sockaddr_in sin;
		struct rtentry *rt;

		bzero(&sin, sizeof(sin));
		sin.sin_family = AF_INET;
		sin.sin_len = sizeof(struct sockaddr_in);
		sin.sin_addr = ip->ip_src;
		/* XXX MRT  check for the interface we would use on output */
		rt = in_rtalloc1((struct sockaddr *)&sin, 0,
		    0UL, sc->gif_fibnum);
		if (!rt || rt->rt_ifp != ifp) {
			if (rt)
				RTFREE_LOCKED(rt);
			return (0);
		}
		RTFREE_LOCKED(rt);
	}
	return (32 * 2);
}

/*
 * we know that we are in IFF_UP, outer address available, and outer family
 * matched the physical addr family.  see gif_encapcheck().
 */
int
in_gif_encapcheck(const struct mbuf *m, int off, int proto, void *arg)
{
	struct ip ip;
	struct gif_softc *sc;
	struct ifnet *ifp;

	/* sanity check done in caller */
	sc = (struct gif_softc *)arg;
	GIF_RLOCK_ASSERT(sc);

	m_copydata(m, 0, sizeof(ip), (caddr_t)&ip);
	ifp = ((m->m_flags & M_PKTHDR) != 0) ? m->m_pkthdr.rcvif : NULL;
	return (gif_validate4(&ip, sc, ifp));
}

int
in_gif_attach(struct gif_softc *sc)
{

	KASSERT(sc->gif_ecookie == NULL, ("gif_ecookie isn't NULL"));
	sc->gif_ecookie = encap_attach_func(AF_INET, -1, gif_encapcheck,
	    &in_gif_protosw, sc);
	if (sc->gif_ecookie == NULL)
		return (EEXIST);
	return (0);
}<|MERGE_RESOLUTION|>--- conflicted
+++ resolved
@@ -125,22 +125,11 @@
 	bcopy(sc->gif_iphdr, ip, sizeof(struct ip));
 	GIF_RUNLOCK(sc);
 
-<<<<<<< HEAD
-	m->m_flags &= ~(M_BCAST|M_MCAST);
-	error = ip_output(m, NULL, NULL, 0, NULL, NULL);
-
-	if (!(GIF2IFP(sc)->if_flags & IFF_LINK0) &&
-	    sc->gif_ro.ro_rt != NULL) {
-		RTFREE(sc->gif_ro.ro_rt);
-		sc->gif_ro.ro_rt = NULL;
-	}
-=======
 	ip->ip_p = proto;
 	/* version will be set in ip_output() */
 	ip->ip_ttl = V_ip_gif_ttl;
 	ip->ip_len = htons(m->m_pkthdr.len);
 	ip->ip_tos = ecn;
->>>>>>> 745ca085
 
 	return (ip_output(m, NULL, NULL, 0, NULL, NULL));
 }
