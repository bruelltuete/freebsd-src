/*-
 * Copyright (c) 2001 Wind River Systems, Inc.
 * All rights reserved.
 * Written by: John Baldwin <jhb@FreeBSD.org>
 *
 * Redistribution and use in source and binary forms, with or without
 * modification, are permitted provided that the following conditions
 * are met:
 * 1. Redistributions of source code must retain the above copyright
 *    notice, this list of conditions and the following disclaimer.
 * 2. Redistributions in binary form must reproduce the above copyright
 *    notice, this list of conditions and the following disclaimer in the
 *    documentation and/or other materials provided with the distribution.
 * 4. Neither the name of the author nor the names of any co-contributors
 *    may be used to endorse or promote products derived from this software
 *    without specific prior written permission.
 *
 * THIS SOFTWARE IS PROVIDED BY THE AUTHOR AND CONTRIBUTORS ``AS IS'' AND
 * ANY EXPRESS OR IMPLIED WARRANTIES, INCLUDING, BUT NOT LIMITED TO, THE
 * IMPLIED WARRANTIES OF MERCHANTABILITY AND FITNESS FOR A PARTICULAR PURPOSE
 * ARE DISCLAIMED.  IN NO EVENT SHALL THE AUTHOR OR CONTRIBUTORS BE LIABLE
 * FOR ANY DIRECT, INDIRECT, INCIDENTAL, SPECIAL, EXEMPLARY, OR CONSEQUENTIAL
 * DAMAGES (INCLUDING, BUT NOT LIMITED TO, PROCUREMENT OF SUBSTITUTE GOODS
 * OR SERVICES; LOSS OF USE, DATA, OR PROFITS; OR BUSINESS INTERRUPTION)
 * HOWEVER CAUSED AND ON ANY THEORY OF LIABILITY, WHETHER IN CONTRACT, STRICT
 * LIABILITY, OR TORT (INCLUDING NEGLIGENCE OR OTHERWISE) ARISING IN ANY WAY
 * OUT OF THE USE OF THIS SOFTWARE, EVEN IF ADVISED OF THE POSSIBILITY OF
 * SUCH DAMAGE.
 *
 * $FreeBSD$
 */

#ifndef _SYS_PCPU_H_
#define	_SYS_PCPU_H_

#ifdef LOCORE
#error "no assembler-serviceable parts inside"
#endif

#include <sys/_cpuset.h>
#include <sys/queue.h>
#include <sys/vmmeter.h>
#include <sys/resource.h>
#include <machine/pcpu.h>

#define	DPCPU_SETNAME		"set_pcpu"
#define	DPCPU_SYMPREFIX		"pcpu_entry_"

#ifdef _KERNEL

/*
 * Define a set for pcpu data.
 */
extern uintptr_t *__start_set_pcpu;
__GLOBL(__start_set_pcpu);
extern uintptr_t *__stop_set_pcpu;
__GLOBL(__stop_set_pcpu);

/*
 * Array of dynamic pcpu base offsets.  Indexed by id.
 */
extern uintptr_t dpcpu_off[];

/*
 * Convenience defines.
 */
#define	DPCPU_START		((uintptr_t)&__start_set_pcpu)
#define	DPCPU_STOP		((uintptr_t)&__stop_set_pcpu)
#define	DPCPU_BYTES		(DPCPU_STOP - DPCPU_START)
#define	DPCPU_MODMIN		2048
#define	DPCPU_SIZE		roundup2(DPCPU_BYTES, PAGE_SIZE)
#define	DPCPU_MODSIZE		(DPCPU_SIZE - (DPCPU_BYTES - DPCPU_MODMIN))

/*
 * Declaration and definition.
 */
#define	DPCPU_NAME(n)		pcpu_entry_##n
#define	DPCPU_DECLARE(t, n)	extern t DPCPU_NAME(n)
#define	DPCPU_DEFINE(t, n)	t DPCPU_NAME(n) __section(DPCPU_SETNAME) __used

/*
 * Accessors with a given base.
 */
#define	_DPCPU_PTR(b, n)						\
    (__typeof(DPCPU_NAME(n))*)((b) + (uintptr_t)&DPCPU_NAME(n))
#define	_DPCPU_GET(b, n)	(*_DPCPU_PTR(b, n))
#define	_DPCPU_SET(b, n, v)	(*_DPCPU_PTR(b, n) = v)

/*
 * Accessors for the current cpu.
 */
#define	DPCPU_PTR(n)		_DPCPU_PTR(PCPU_GET(dynamic), n)
#define	DPCPU_GET(n)		(*DPCPU_PTR(n))
#define	DPCPU_SET(n, v)		(*DPCPU_PTR(n) = v)

/*
 * Accessors for remote cpus.
 */
#define	DPCPU_ID_PTR(i, n)	_DPCPU_PTR(dpcpu_off[(i)], n)
#define	DPCPU_ID_GET(i, n)	(*DPCPU_ID_PTR(i, n))
#define	DPCPU_ID_SET(i, n, v)	(*DPCPU_ID_PTR(i, n) = v)

/*
 * Utility macros.
 */
#define	DPCPU_SUM(n) __extension__					\
({									\
	u_int _i;							\
	__typeof(*DPCPU_PTR(n)) sum;					\
									\
	sum = 0;							\
	CPU_FOREACH(_i) {						\
		sum += *DPCPU_ID_PTR(_i, n);				\
	}								\
	sum;								\
})

#define	DPCPU_VARSUM(n, var) __extension__				\
({									\
	u_int _i;							\
	__typeof((DPCPU_PTR(n))->var) sum;				\
									\
	sum = 0;							\
	CPU_FOREACH(_i) {						\
		sum += (DPCPU_ID_PTR(_i, n))->var;			\
	}								\
	sum;								\
})

#define	DPCPU_ZERO(n) do {						\
	u_int _i;							\
									\
	CPU_FOREACH(_i) {						\
		bzero(DPCPU_ID_PTR(_i, n), sizeof(*DPCPU_PTR(n)));	\
	}								\
} while(0)

#endif /* _KERNEL */

/* 
 * XXXUPS remove as soon as we have per cpu variable
 * linker sets and can define rm_queue in _rm_lock.h
 */
struct rm_queue {
	struct rm_queue* volatile rmq_next;
	struct rm_queue* volatile rmq_prev;
};

#define	PCPU_NAME_LEN (sizeof("CPU ") + sizeof(__XSTRING(MAXCPU) + 1))

/*
 * This structure maps out the global data that needs to be kept on a
 * per-cpu basis.  The members are accessed via the PCPU_GET/SET/PTR
 * macros defined in <machine/pcpu.h>.  Machine dependent fields are
 * defined in the PCPU_MD_FIELDS macro defined in <machine/pcpu.h>.
 */
struct pcpu {
	struct thread	*pc_curthread;		/* Current thread */
	struct thread	*pc_idlethread;		/* Idle thread */
	struct thread	*pc_fpcurthread;	/* Fp state owner */
	struct thread	*pc_deadthread;		/* Zombie thread or NULL */
	struct pcb	*pc_curpcb;		/* Current pcb */
	uint64_t	pc_switchtime;		/* cpu_ticks() at last csw */
	int		pc_switchticks;		/* `ticks' at last csw */
	u_int		pc_cpuid;		/* This cpu number */
<<<<<<< HEAD
	SLIST_ENTRY(pcpu) pc_allcpu;
=======
	cpumask_t	pc_cpumask;		/* This cpu mask */
	cpumask_t	pc_other_cpus;		/* Mask of all other cpus */
	STAILQ_ENTRY(pcpu) pc_allcpu;
>>>>>>> 42e58c03
	struct lock_list_entry *pc_spinlocks;
#ifdef KTR
	char		pc_name[PCPU_NAME_LEN];	/* String name for KTR */
#endif
	struct vmmeter	pc_cnt;			/* VM stats counters */
	long		pc_cp_time[CPUSTATES];	/* statclock ticks */
	struct device	*pc_device;
	void		*pc_netisr;		/* netisr SWI cookie */
	int		pc_dnweight;		/* vm_page_dontneed() */
	int		pc_domain;		/* Memory domain. */

	/*
	 * Stuff for read mostly lock
	 *
	 * XXXUPS remove as soon as we have per cpu variable
	 * linker sets.
	 */
	struct rm_queue	pc_rm_queue;

	uintptr_t	pc_dynamic;		/* Dynamic per-cpu data area */

	/*
	 * Keep MD fields last, so that CPU-specific variations on a
	 * single architecture don't result in offset variations of
	 * the machine-independent fields of the pcpu.  Even though
	 * the pcpu structure is private to the kernel, some ports
	 * (e.g., lsof, part of gtop) define _KERNEL and include this
	 * header.  While strictly speaking this is wrong, there's no
	 * reason not to keep the offsets of the MI fields constant
	 * if only to make kernel debugging easier.
	 */
	PCPU_MD_FIELDS;

	/*
	 * XXX
	 * For the time being, keep the cpuset_t objects as the very last
	 * members of the structure.
	 * They are actually tagged to be removed soon, but as long as this
	 * does not happen, it is necessary to find a way to implement
	 * easilly interfaces to userland and leaving them last makes that
	 * possible.
	 */
	cpuset_t	pc_cpumask;		/* This cpu mask */
	cpuset_t	pc_other_cpus;		/* Mask of all other cpus */
} __aligned(CACHE_LINE_SIZE);

#ifdef _KERNEL

STAILQ_HEAD(cpuhead, pcpu);

extern struct cpuhead cpuhead;
extern struct pcpu *cpuid_to_pcpu[MAXCPU];

#define	curcpu		PCPU_GET(cpuid)
#define	curproc		(curthread->td_proc)
#ifndef curthread
#define	curthread	PCPU_GET(curthread)
#endif
#define	curvidata	PCPU_GET(vidata)

/*
 * Machine dependent callouts.  cpu_pcpu_init() is responsible for
 * initializing machine dependent fields of struct pcpu, and
 * db_show_mdpcpu() is responsible for handling machine dependent
 * fields for the DDB 'show pcpu' command.
 */
void	cpu_pcpu_init(struct pcpu *pcpu, int cpuid, size_t size);
void	db_show_mdpcpu(struct pcpu *pcpu);

void	*dpcpu_alloc(int size);
void	dpcpu_copy(void *s, int size);
void	dpcpu_free(void *s, int size);
void	dpcpu_init(void *dpcpu, int cpuid);
void	pcpu_destroy(struct pcpu *pcpu);
struct	pcpu *pcpu_find(u_int cpuid);
void	pcpu_init(struct pcpu *pcpu, int cpuid, size_t size);

#endif /* _KERNEL */

#endif /* !_SYS_PCPU_H_ */<|MERGE_RESOLUTION|>--- conflicted
+++ resolved
@@ -163,13 +163,7 @@
 	uint64_t	pc_switchtime;		/* cpu_ticks() at last csw */
 	int		pc_switchticks;		/* `ticks' at last csw */
 	u_int		pc_cpuid;		/* This cpu number */
-<<<<<<< HEAD
-	SLIST_ENTRY(pcpu) pc_allcpu;
-=======
-	cpumask_t	pc_cpumask;		/* This cpu mask */
-	cpumask_t	pc_other_cpus;		/* Mask of all other cpus */
 	STAILQ_ENTRY(pcpu) pc_allcpu;
->>>>>>> 42e58c03
 	struct lock_list_entry *pc_spinlocks;
 #ifdef KTR
 	char		pc_name[PCPU_NAME_LEN];	/* String name for KTR */
